import { useState, useEffect, MouseEventHandler } from 'react';
import { Attachment } from "@/features/api/gen/models";
import { useBlobUploadCreate } from "@/features/api/gen/blob/blob";
import { useMailboxContext } from '@/features/providers/mailbox';
import { useConfig } from '@/features/providers/config';
import { useFormContext } from 'react-hook-form';
import { Button, Field, useModals, VariantType } from '@openfun/cunningham-react';
import { AttachmentItem } from '@/features/layouts/components/thread-view/components/thread-attachment-list/attachment-item';
import { useTranslation } from 'react-i18next';
import { useDropzone } from 'react-dropzone';
import { AttachmentHelper } from '@/features/utils/attachment-helper';
import { useDebounceCallback } from '@/hooks/use-debounce-callback';
import { DropZone } from './dropzone';
import { DriveAttachmentPicker, DriveFile } from './drive-attachment-picker';
import { Icon } from '@gouvfr-lasuite/ui-kit';
import clsx from 'clsx';

interface AttachmentUploaderProps {
    initialAttachments?: (DriveFile | Attachment)[];
    onChange: () => void;
    disabled?: boolean;
}

export const AttachmentUploader = ({
    initialAttachments = [],
    disabled = false,
    onChange
}: AttachmentUploaderProps) => {
    const form = useFormContext();
    const { t, i18n } = useTranslation();
    const { selectedMailbox } = useMailboxContext();
    const config = useConfig();
    const modals = useModals();
    const MAX_ATTACHMENT_SIZE = config.MAX_OUTGOING_ATTACHMENT_SIZE;
    const [attachments, setAttachments] = useState<(DriveFile | Attachment)[]>(initialAttachments.map((a) => ({ ...a, state: 'idle' })));
    const [uploadingQueue, setUploadingQueue] = useState<File[]>([]);
    const [failedQueue, setFailedQueue] = useState<File[]>([]);
    const { mutateAsync: uploadBlob } = useBlobUploadCreate();
<<<<<<< HEAD
    const debouncedOnChange = useDebounceCallback(onChange, 100);
=======
    const debouncedOnChange = useDebounceCallback(onChange, 1000);

    // Calculate current total size of attachments and pending uploads
    const attachmentsSize = attachments.reduce((acc, attachment) => acc + attachment.size, 0);
    const uploadingQueueSize = uploadingQueue.reduce((acc, file) => acc + file.size, 0);
    const currentTotalSize = attachmentsSize + uploadingQueueSize;

>>>>>>> 07c2e913
    const { getRootProps, getInputProps, isDragActive, fileRejections } = useDropzone({
        onDrop: async (acceptedFiles) => {
            // Check cumulative size before uploading
            const newFilesSize = acceptedFiles.reduce((acc, file) => acc + file.size, 0);
            const totalSize = currentTotalSize + newFilesSize;

            if (totalSize > MAX_ATTACHMENT_SIZE) {
                modals.messageModal({
                    title: <span className="c__modal__text--centered">{t("Attachment size limit exceeded")}</span>,
                    children: <span className="c__modal__text--centered">{t("Cannot add attachment(s). Total size would be more than {{maxSize}}.", {
                        maxSize: AttachmentHelper.getFormattedSize(MAX_ATTACHMENT_SIZE, i18n.resolvedLanguage)
                    })}</span>,
                    messageType: VariantType.INFO,
                });
                return;
            }
            await Promise.all(acceptedFiles.map(uploadFile));
        },
        disabled,
        maxSize: MAX_ATTACHMENT_SIZE,
    });

    // Show notification for files rejected by dropzone (too large individually)
    useEffect(() => {
        if (fileRejections.length > 0) {
            const tooLargeFiles = fileRejections.filter(rejection =>
                rejection.errors.some(err => err.code === 'file-too-large')
            );
            if (tooLargeFiles.length > 0) {
                modals.messageModal({
                    title: <span className="c__modal__text--centered">{t("File too large")}</span>,
                    children: <span className="c__modal__text--centered">{t("The file is too large. It must be less than {{size}}.", {
                        size: AttachmentHelper.getFormattedSize(MAX_ATTACHMENT_SIZE, i18n.resolvedLanguage)
                    })}</span>,
                    messageType: VariantType.INFO,
                });
            }
        }
    }, [fileRejections, t, i18n.resolvedLanguage, MAX_ATTACHMENT_SIZE, modals]);

    const addToUploadingQueue = (attachments: File[]) => setUploadingQueue(queue => [...queue, ...attachments]);
    const addToFailedQueue = (attachments: File[]) => setFailedQueue(queue => [...queue, ...attachments]);
    const removeToQueue = (queue: File[], attachments: File[]) => {
        return queue.filter((entry) => !attachments.some(a => a.name === entry.name && a.size === entry.size));
    }
    const removeToUploadingQueue = (attachments: File[]) => setUploadingQueue(uploadingQueue => removeToQueue(uploadingQueue, attachments));
    const removeToFailedQueue = (attachments: File[]) => setFailedQueue(failedQueue => removeToQueue(failedQueue, attachments));
    const appendToAttachments = (newAttachments: (DriveFile | Attachment)[]) => {
        // Append attachments to the end of the list and sort by descending created_at
        setAttachments(
            attachments => [...attachments, ...newAttachments].sort((a, b) => Number(new Date(b.created_at)) - Number(new Date(a.created_at)))
        );
    }

    const removeToAttachments = (entries: (DriveFile | Attachment)[]) => {
        setAttachments(attachments => attachments.filter((a) => !entries.some(e => {
            if ('blobId' in a && 'blobId' in e) return e.blobId === a.blobId;
            return e.id === a.id;
        })));
    }

    /**
     * Upload a file to the server,
     * add it to the uploading queue to update th UI and clean the failed queue to manage retry.
     * If the upload failed, add the file to the failed queue and remove it from the uploading queue.
     * If the upload succeed, remove the file from the uploading queue and append it to the attachments list.
     */
    const uploadFile = async (file: File) => {
        addToUploadingQueue([file]);
        removeToFailedQueue([file]);

        const response = await uploadBlob({
            mailboxId:selectedMailbox!.id,
            data: { file },
        });

        if (response.status >= 400) {
            addToFailedQueue([file]);
            removeToUploadingQueue([file]);
            return;
        }

        const newAttachment = { ...response.data, name: file.name, created_at: new Date().toISOString() } as Attachment;
        removeToUploadingQueue([file]);
        appendToAttachments([newAttachment]);
        return newAttachment;
    }

    /**
     * Handle the click event on the attachment uploader
     * If the click is within the bucket list, prevent the default behavior.
     * In this way, if the user clicks, for example, on the button to download an attachment,
     * the file dialog is not opened.
     */
    const handleClick:MouseEventHandler<HTMLElement> = (event) => {
        const hasClickInBucketList = (event.target as HTMLElement).closest('.attachment-bucket__list');
        if (!hasClickInBucketList) {
            getRootProps().onClick?.(event);
        }
    }

    const handleDriveAttachmentPick = (newAttachments: DriveFile[]) => {
        // Check cumulative size before adding drive attachments
        const newAttachmentsSize = newAttachments.reduce((acc, attachment) => acc + attachment.size, 0);
        const newTotalSize = currentTotalSize + newAttachmentsSize;

        if (newTotalSize > MAX_ATTACHMENT_SIZE) {
            modals.messageModal({
                title: <span className="c__modal__text--centered">{t("Attachment size limit exceeded")}</span>,
                children: <span className="c__modal__text--centered">{t("Cannot add attachment(s). Total size would be more than {{maxSize}}.", {
                    maxSize: AttachmentHelper.getFormattedSize(MAX_ATTACHMENT_SIZE, i18n.resolvedLanguage)
                })}</span>,
                messageType: VariantType.INFO,
            });
            return;
        }

        appendToAttachments(newAttachments);
    }

    /**
     * Update the form value when the attachments change.
     */
    useEffect(() => {
        // Only keep local attachments
        const localAttachments = attachments.filter(attachment => 'blobId' in attachment);
        const driveAttachments = attachments.filter(attachment => 'url' in attachment);
        form.setValue('attachments', localAttachments.map((attachment) => ({
            blobId: attachment.blobId,
            name: attachment.name
        })), { shouldDirty: true });
        form.setValue('driveAttachments', driveAttachments, { shouldDirty: true });
        if (form.formState.dirtyFields.attachments) {
            debouncedOnChange();
        }
    }, [attachments]);

    // Show informational text about the limit
    const infoText = t("Attachments must be less than {{size}}.", { size: AttachmentHelper.getFormattedSize(MAX_ATTACHMENT_SIZE, i18n.resolvedLanguage) });

    return (
        <Field
            text={infoText}
            state='default'
            fullWidth
        >
        <section className={clsx("attachment-uploader", { 'attachment-uploader--disabled': disabled })} {...getRootProps()} onClick={handleClick}>
            <DropZone isHidden={!isDragActive} />
            <div className="attachment-uploader__input">
                <Button
                    color="tertiary"
                    icon={<Icon name="attach_file" />}
                    type="button"
                    disabled={disabled}
                >
                    {t("Add attachments")}
                </Button>
                <DriveAttachmentPicker onPick={handleDriveAttachmentPick} />
                <p className="attachment-uploader__input__helper-text">
                    {t("or drag and drop some files")}
                </p>
                <input {...getInputProps()} />
            </div>
            { [...attachments, ...uploadingQueue, ...failedQueue].length > 0 && (
                <div className="attachment-uploader__bucket">
                    <p className="attachment-bucket__counter">
                        <strong>
                        {attachments.length > 0
                            ? t("{{count}} attachments", { count: attachments.length, defaultValue_one: "{{count}} attachment" })
                            : t("No attachments")}
                        </strong>{' '}
                        ({AttachmentHelper.getFormattedTotalSize(attachments, i18n.resolvedLanguage)})
                    </p>
                    <div className="attachment-bucket__list">
                        {failedQueue.map((entry) => (
                            <AttachmentItem
                                key={`failed-${entry.name}-${entry.size}-${entry.lastModified}`}
                                attachment={entry}
                                variant="error"
                                errorAction={() => uploadFile(entry)}
                                onDelete={() => removeToFailedQueue([entry])}
                                canDownload={false}
                                errorMessage={t("The upload failed. Please try again.")}
                            />
                        ))}
                        {uploadingQueue.map((entry) => (
                            <AttachmentItem key={`uploading-${entry.name}-${entry.size}-${entry.lastModified}`} attachment={entry} isLoading />
                        ))}
                        {attachments.map((entry) => (
                            <AttachmentItem
                                key={'blobId' in entry ? entry.blobId : entry.id}
                                attachment={entry}
                                onDelete={() => removeToAttachments([entry])}
                            />
                        ))}
                    </div>
                </div>
                )}
            </section>
        </Field>
    );
};<|MERGE_RESOLUTION|>--- conflicted
+++ resolved
@@ -36,17 +36,13 @@
     const [uploadingQueue, setUploadingQueue] = useState<File[]>([]);
     const [failedQueue, setFailedQueue] = useState<File[]>([]);
     const { mutateAsync: uploadBlob } = useBlobUploadCreate();
-<<<<<<< HEAD
     const debouncedOnChange = useDebounceCallback(onChange, 100);
-=======
-    const debouncedOnChange = useDebounceCallback(onChange, 1000);
 
     // Calculate current total size of attachments and pending uploads
     const attachmentsSize = attachments.reduce((acc, attachment) => acc + attachment.size, 0);
     const uploadingQueueSize = uploadingQueue.reduce((acc, file) => acc + file.size, 0);
     const currentTotalSize = attachmentsSize + uploadingQueueSize;
 
->>>>>>> 07c2e913
     const { getRootProps, getInputProps, isDragActive, fileRejections } = useDropzone({
         onDrop: async (acceptedFiles) => {
             // Check cumulative size before uploading
